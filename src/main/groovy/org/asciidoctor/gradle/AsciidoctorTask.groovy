/*
 * Copyright 2013-2014 the original author or authors.
 *
 * Licensed under the Apache License, Version 2.0 (the "License");
 * you may not use this file except in compliance with the License.
 * You may obtain a copy of the License at
 *
 *     http://www.apache.org/licenses/LICENSE-2.0
 *
 * Unless required by applicable law or agreed to in writing, software
 * distributed under the License is distributed on an "AS IS" BASIS,
 * WITHOUT WARRANTIES OR CONDITIONS OF ANY KIND, either express or implied.
 * See the License for the specific language governing permissions and
 * limitations under the License.
 */
package org.asciidoctor.gradle

import org.gradle.api.DefaultTask
import org.gradle.api.GradleException
import org.gradle.api.InvalidUserDataException
import org.gradle.api.artifacts.Configuration
import org.gradle.api.file.CopySpec
import org.gradle.api.file.FileCollection
import org.gradle.api.file.FileTree
import org.gradle.api.tasks.Input
import org.gradle.api.tasks.InputDirectory
import org.gradle.api.tasks.InputFile
import org.gradle.api.tasks.InputFiles
import org.gradle.api.tasks.Optional
import org.gradle.api.tasks.OutputDirectories
import org.gradle.api.tasks.OutputDirectory
import org.gradle.api.tasks.SkipWhenEmpty
import org.gradle.api.tasks.TaskAction
import org.gradle.api.tasks.util.PatternSet
import org.gradle.internal.FileUtils
import org.gradle.util.CollectionUtils

/**
 * @author Noam Tenne
 * @author Andres Almiray
 * @author Tom Bujok
 * @author Lukasz Pielak
 * @author Dmitri Vyazelenko
 * @author Benjamin Muschko
 * @author Dan Allen
 * @author Rob Winch
 * @author Stefan Schlott
 * @author Stephan Classen
 * @author Marcus Fihlon
 * @author Schalk W. Cronjé
 * @author Robert Panzer
 */
@SuppressWarnings('MethodCount')
class AsciidoctorTask extends DefaultTask {
    private static final boolean IS_WINDOWS = System.getProperty('os.name').contains('Windows')
    private static final String PATH_SEPARATOR = System.getProperty('path.separator')
    private static final String DOUBLE_BACKLASH = '\\\\'
    private static final String BACKLASH = '\\'
    private static final String SAFE_MODE_CLASSNAME = 'org.asciidoctor.SafeMode'

    private static final String DEFAULT_BACKEND = AsciidoctorBackend.HTML5.id
    public static final String ASCIIDOCTOR_FACTORY_CLASSNAME = 'org.asciidoctor.Asciidoctor$Factory'

    private boolean baseDirSetToNull
    private Object outDir
    private Object srcDir
    private final List<Object> gemPaths = []
    private Set<String> backends
    private Set<String> requires
    private Map opts = [:]
    private Map attrs = [:]
    private PatternSet sourceDocumentPattern
    private CopySpec resourceCopy
    private static ClassLoader cl

    /** If set to true each backend will be output to a separate subfolder below {@code outputDir}
     * @since 1.5.1
     */
    @Input
    boolean separateOutputDirs = true

    @Optional @InputDirectory
    File baseDir

    /** Logs documents as they are converted
     *
     */
    @Optional
    boolean logDocuments = false

    /** Old way to set only one source document
     * @deprecated Use {@code sources} instead
     */
    @Optional @InputFile File sourceDocumentName
<<<<<<< HEAD
    @Optional @InputDirectory File baseDir
    @Optional @Input String gemPath
    @InputDirectory File sourceDir
    @OutputDirectory File outputDir
=======

    /** Old way to define the backend to use
     * @deprecated USe {@code backends} instead
     */
>>>>>>> 21263fb6
    @Optional @Input String backend

    /**
     * Stores the extensions defined in the configuration phase
     * to register them in the execution phase.
     */
    List<Object> asciidoctorExtensions = []

    private final List<Object> sourceDocumentNames = []
    private FileCollection sourceDocuments

    AsciidoctorProxy asciidoctor
    ResourceCopyProxy resourceCopyProxy
    Configuration classpath

    AsciidoctorTask() {
        srcDir = project.file('src/docs/asciidoc')
        outputDir = new File(project.buildDir, 'asciidoc')
    }

<<<<<<< HEAD
    @Optional
    @InputFiles
    FileCollection getSourceDocumentNames() { project.files(this.sourceDocumentNames) }

    void setSourceDocumentNames(Object... src) { this.sourceDocumentNames.addAll(src as List) }

    void setBaseDir(File baseDir) {
        this.baseDir = baseDir
        baseDirSetToNull = baseDir == null
=======
    /** Returns all of the Asciidoctor options
     *
     */
    @Optional
    @Input
    Map getOptions() { this.opts }

    /** Apply a new set of Asciidoctor options, clearing any options previously set.
     *
     * For backwards compatibility it is still possible to replace attributes via this call. However the
     * use of {@link #setAttributes(java.util.Map)} and {@link #attributes(java.util.Map)} are the now
     * correct way of working with attributes
     *
     * @param m Map with new options
     */
    @SuppressWarnings('DuplicateStringLiteral')
    void setOptions(Map m) {
        if (!m) return // null check
        if (m.containsKey('attributes')) {
            logger.warn 'Attributes found in options. Existing attributes will be replaced due to assignment. ' +
                'Please use \'attributes\' method instead as current behaviour will be removed in future'
            attrs = coerceLegacyAttributeFormats(m.attributes)
            m.remove('attributes')
        }
        this.opts = m
>>>>>>> 21263fb6
    }

    /** Appends a new set of Asciidoctor options.
     *
     * For backwards compatibility it is still possible to append attributes via this call. However the
     * use of {@link #setAttributes(java.util.Map)} and {@link #attributes(java.util.Map)} are the now
     * correct way of working with attributes
     *
     * @param m Map with new options
     * @since 1.5.1
     */
<<<<<<< HEAD
    @SuppressWarnings('UnnecessaryGetter')
    private void validateInputs() {
        setupClassLoader()
        for(backend in backends) {
            if (!AsciidoctorBackend.isBuiltIn(backend)) {
                logger.lifecycle("Passing through unknown backend: $backend")
            }
=======
    @SuppressWarnings('DuplicateStringLiteral')
    void options(Map m) {
        if (!m) return // null check
        if (m.containsKey('attributes')) {
            logger.warn 'Attributes found in options. These will be added to existing attributes. ' +
                'Please use \'attributes\' method instead as current behaviour will be removed in future'
            attributes coerceLegacyAttributeFormats(m.attributes)
            m.remove('attributes')
>>>>>>> 21263fb6
        }
        this.opts += m
    }

    /** Returns the current set of Asciidoctor attributes
     *
     * @since 1.5.1
     */
    @Optional
    @Input
    Map getAttributes() { this.attrs }

    /** Applies a new set of Asciidoctor attributes, clearing any previously set
     *
     * @param m New map of attributes
     * @since 1.5.1
     */
    void setAttributes(Map m) {
        if (m) {
            this.attrs = m
        } else {
            this.attrs.clear()
        }
    }

    /** Appends a set of Asciidoctor attributes.
     *
     * @param o a Map, List or a literal (String) definition
     * @since 1.5.1
     */
    void attributes(Object... o) {
        if (!o) {
            this.attrs.clear()
            return
        }
        for (input in o) {
            this.attrs += coerceLegacyAttributeFormats(input)
        }
    }

    /** Returns the set of  Ruby modules to be included.
     *
     * @since 1.5.0
     */
    @Optional
    @Input
    Set<String> getRequires() { this.requires }

    /** Applies a new set of Ruby modules to be included, clearing any previous set.
     *
     * @param b One or more ruby modules to be included
     * @since 1.5.0
     */
    void setRequires(Object... b) {
        this.requires?.clear()
        requires(b)
    }

    /** Appends new set of Ruby modules to be included.
     *
     * @param b One or more ruby modules to be included
     * @since 1.5.1
     */
    @SuppressWarnings('ConfusingMethodName')
    void requires(Object... b) {
        if (this.requires == null) {
            this.requires = []
        }
        if (!b) return // null check
        this.requires.addAll(CollectionUtils.stringize(b as List))
    }

    /** Returns the current set of Asciidoctor backends that will be used for document generation
     *
     * @since 0.7.1
     * @deprecated
     */
    @Optional
    @Input
    Set<String> getBackends() { this.backends }

    void setBackend(String b) {
        if (!b) return // null check
        deprecated 'setBackend', 'backends', 'Using `backend` and `backends` together will result in `backend` being ignored.'
        backend = b
    }

    /** Applies a new set of Asciidoctor backends that will be used for document generation clearing any
     * previous backends
     *
     * @param b List of backends. Each item must be convertible to string.
     *
     * @since 0.7.1
     */
    void setBackends(Object... b) {
        this.backends?.clear()
        backends(b)
    }

    /** Appends additional Asciidoctor backends that will be used for document generation.
     *
     * @param b List of backends. Each item must be convertible to string.
     *
     * @since 1.5.1
     */
    @SuppressWarnings('ConfusingMethodName')
    void backends(Object... b) {
        if (this.backends == null) {
            this.backends = []
        }
        if (!b) return // null check
        this.backends.addAll(CollectionUtils.stringize(b as List))
    }

    /** Defines extensions. The given parameters should
     * either contain Asciidoctor Groovy DSL closures or files
     * with content conforming to the Asciidoctor Groovy DSL.
     */
    void extensions(Object... exts) {
        if (!exts) return // null check
        asciidoctorExtensions.addAll(exts as List)
    }

    /** Sets a new gemPath to be used
     *
     * @param f A path object can be be converted with {@code project.file}.
     * @since 1.5.1
     */
    @SuppressWarnings('ConfusingMethodName')
    void gemPath(Object... f) {
        if (!f) return // null check
        this.gemPaths.addAll(f as List)
    }

    /** Sets a new list of GEM paths to be used.
     *
     * @param f A {@code File} object pointing to list of installed GEMs
     * @since 1.5.0
     */
    void setGemPath(Object... f) {
        this.gemPaths.clear()
        if (!f) return // null check
        this.gemPaths.addAll(f as List)
    }

    /** Assigns a single string to a GEM path, scanning it for concatenated GEM Paths, separated by the platform
     * separator. This utility is only for backwards compatibility
     *
     * @param s
     */
    void setGemPath(Object path) {
        this.gemPaths.clear()
        if (path instanceof CharSequence) {
            this.gemPaths.addAll(setGemPath(path.split(PATH_SEPARATOR)))
        } else if(path){
            this.gemPaths.addAll(path)
        }
    }

    /** Returns the list of paths to be used for {@code GEM_HOME}
     *
     * @since 1.5.0
     */
    @Optional
    @Input
    FileCollection getGemPath() {
        project.files(this.gemPaths)
    }

    /** Returns the list of paths to be used for GEM installations in a format that is suitable for assignment to {@code GEM_HOME}
     *
     * Calling this will cause gemPath to be resolved immediately.
     * @since 1.5.1
     */
    @Optional
    @InputDirectory
    String asGemPath() {
        gemPath.files*.toString().join(PATH_SEPARATOR)
    }

    /** Sets the new Asciidoctor parent source directory.
     *
     * @param f An object convertible via {@code project.file}
     * @since 1.5.1
     */
    void sourceDir(Object f) {
        this.srcDir = f
    }

    /** Sets the new Asciidoctor parent source directory.
     *
     * @param f A {@code File} object pointing to the parent source directory
     */
    void setSourceDir(File f) {
        this.srcDir = f
    }

    /** Returns the parent directory for Asciidoctor source. Default is {@code src/asciidoc}.
     */
    @Optional
    @InputDirectory
    File getSourceDir() {
        project.file(srcDir)
    }

    /** Sets the new Asciidoctor parent output directory.
     *
     * @param f An object convertible via {@code project.file}
     * @since 1.5.1
     */
    void outputDir(Object f) {
        this.outDir = f
    }

    /** Sets the new Asciidoctor parent output directory.
     *
     * @param f A {@code File} object pointing to the parent output directory
     */
    void setOutputDir(File f) {
        this.outDir = f
    }

    /** Returns the current toplevel output directory
     *
     */
    @OutputDirectory
    File getOutputDir() { project.file(this.outDir) }

    /** Returns the collection of source documents
     *
     * If sourceDocumentNames was not set or is empty, it will return all asciidoc files
     * in {@code sourceDir}. Otherwise only the files provided earlier to sourceDocumentNames
     * are returned if they are found below {@code sourceDir}
     * @since 1.5.0
     * @deprecated
     */
    FileCollection getSourceDocumentNames() {
        deprecated 'getSourceDocumentNames', 'getSourceFileTree'
        sourceFileTree
    }

    /** Sets a single file to the main source file
     *
     * @param f A file that is relative to {@code sourceDir}
     * @deprecated
     */
    void setSourceDocumentName(File f) {
        deprecated 'setSourceDocumentName', 'setIncludes', 'File will be converted to a pattern.'
        sources {
            setIncludes([AsciidoctorUtils.getRelativePath(f.absoluteFile, sourceDir.absoluteFile)])
        }
    }

    /** Replaces the current set of source documents with a new set
     *
     * @parm src List of source documents, which must be convertible using {@code project.files}
     * @since 1.5.0
     * @deprecated
     */
    @SuppressWarnings('DuplicateStringLiteral')
    void setSourceDocumentNames(Object... src) {
        deprecated 'setSourceDocumentNames', 'setIncludes', 'Files are converted to patterns. Some might not convert correctly. ' +
            'FileCollections will not convert'
        File base = sourceDir.absoluteFile
        def patterns = CollectionUtils.stringize(src as List).collect { String it ->
            def tmpFile = new File(it)
            String relPath
            if (tmpFile.isAbsolute()) {
                relPath = AsciidoctorUtils.getRelativePath(tmpFile.absoluteFile, base)
            } else {
<<<<<<< HEAD
                sourceDocuments = new SimpleFileCollection(sourceDocumentName)
                validateSourceDocuments(sourceDocuments)
=======
                relPath = it
>>>>>>> 21263fb6
            }
            logger.debug "setSourceDocumentNames - Found ${it}, converted to ${relPath}"
            relPath
        }
<<<<<<< HEAD
        if (sourceDocumentNames) {
            sourceDocuments = getSourceDocumentNames()
            validateSourceDocuments(sourceDocuments)
=======
        sources {
            setIncludes(patterns)
>>>>>>> 21263fb6
        }
    }

    void setBaseDir(File baseDir) {
        this.baseDir = baseDir
        baseDirSetToNull = baseDir == null
    }

    /** Returns a list of all output directories.
     * @since 1.5.1
     */
    @OutputDirectories
    Set<File> getOutputDirectories() {
        if (separateOutputDirs) {
            backends.collect { new File(outputDir, it) } as Set
        } else {
            [outputDir] as Set
        }
    }

    /** Returns a FileTree containing all of the source documents
     *
     * @return If {@code sources} was never called then all asciidoc source files below {@code sourceDir} will
     * be included
     * @since 1.5.1
     */
    @InputFiles
    @SkipWhenEmpty
    FileTree getSourceFileTree() {
        project.fileTree(sourceDir).
            matching(this.sourceDocumentPattern ?: defaultSourceDocumentPattern)
    }

    /** Add patterns for source files or source files via a closure
     *
     * @param cfg PatternSet configuration closure
     * @since 1.5.1
     */
    void sources(Closure cfg) {
        if (sourceDocumentPattern == null) {
            sourceDocumentPattern = new PatternSet()
        }
        def configuration = cfg.clone()
        configuration.delegate = sourceDocumentPattern
        configuration()
    }

    /** Add to the CopySpec for extra files. The destination of these files will always have a parent directory
     * of {@code outputDir} or {@code outputDir + backend}
     *
     * @param cfg CopySpec configuration closure
     * @since 1.5.1
     */
    void resources(Closure cfg) {
        if (this.resourceCopy == null) {
            this.resourceCopy = project.copySpec(cfg)
        } else {
            def configuration = cfg.clone()
            configuration.delegate = this.resourceCopy
            configuration()
        }
    }

    /** The default PatternSet that will be used if {@code sources} was never called
     *
     * By default all *.adoc,*.ad,*.asc,*.asciidoc is included. Files beginning with underscore are excluded
     *
     * @since 1.5.1
     */
    PatternSet getDefaultSourceDocumentPattern() {
        PatternSet ps = new PatternSet()
        ps.include '**/*.adoc'
        ps.include '**/*.ad'
        ps.include '**/*.asc'
        ps.include '**/*.asciidoc'
        ps.exclude '**/_*'
    }

    /** The default CopySpec that will be used if {@code resources} was never called
     *
     * By default anything below {@code $sourceDir/images} will be included.
     *
     * @return A {@code CopySpec}, never null
     * @since 1.5.1
     */
    CopySpec getDefaultResourceCopySpec() {
        project.copySpec {
            from(sourceDir) {
                include 'images/**'
            }
        }
    }

    /** Gets the CopySpec for additional resources
     * If {@code resources} was never called, it will return a default CopySpec otherwise it will return the
     * one built up via successive calls to {@code resources}
     *
     * @return A {@code CopySpec}, never null
     * @since 1.5.1
     */
    CopySpec getResourceCopySpec() {
        this.resourceCopy ?: defaultResourceCopySpec
    }

    @TaskAction
    void processAsciidocSources() {
<<<<<<< HEAD
        if(classpath == null) {
            classpath = project.configurations.getByName(AsciidoctorPlugin.ASCIIDOCTOR)
        }
        validateInputs()
        outputDir.mkdirs()
=======
        if (sourceFileTree.files.size() == 0) {
            logger.lifecycle 'Asciidoc source file tree is empty. Nothing will be processed.'
            return
        }

        if (classpath == null) {
            classpath = project.configurations.getByName(AsciidoctorPlugin.ASCIIDOCTOR)
        }

        setupClassLoader()

        if (!asciidoctorExtensions?.empty) {
            Class asciidoctorExtensionsDslRegistry = loadClass('org.asciidoctor.groovydsl.AsciidoctorExtensions')
            asciidoctorExtensions.each { asciidoctorExtensionsDslRegistry.extensions(it) }
        }
>>>>>>> 21263fb6

        if (!asciidoctor) {
            instantiateAsciidoctor()
        }

        if (resourceCopyProxy == null) {
            resourceCopyProxy = new ResourceCopyProxyImpl(project)
        }

        if (requires) {
            for (require in requires) {
                // FIXME AsciidoctorJ should provide a public API for requiring paths in the Ruby runtime
                asciidoctor.delegate.rubyRuntime.evalScriptlet(
                    'require \'' + require.replaceAll('[^A-Za-z0-9/\\\\.\\-_]', '') + '\'')
            }
        }

        for (activeBackend in activeBackends()) {
            if (!AsciidoctorBackend.isBuiltIn(activeBackend)) {
                logger.lifecycle("Passing through unknown backend: $activeBackend")
            }
            processDocumentsAndResources(activeBackend)
        }
    }

    @groovy.transform.PackageScope
    File outputDirFor(final File source, final String basePath, final File outputDir, final String backend) {
        String filePath = source.directory ? source.absolutePath : source.parentFile.absolutePath
        String relativeFilePath = normalizePath(filePath) - normalizePath(basePath)
        File baseOutputDir = outputBackendDir(outputDir, backend)
        File destinationParentDir = new File(baseOutputDir, relativeFilePath)
        if (!destinationParentDir.exists()) {
            destinationParentDir.mkdirs()
        }
        destinationParentDir
    }

    private File outputBackendDir(final File outputDir, final String backend) {
        separateOutputDirs ? new File(outputDir, FileUtils.toSafeFileName(backend)) : outputDir
    }

    private static String normalizePath(String path) {
        if (IS_WINDOWS) {
            path = path.replace(DOUBLE_BACKLASH, BACKLASH)
            path = path.replace(BACKLASH, DOUBLE_BACKLASH)
        }
        path
    }

    @SuppressWarnings('CatchException')
    private void instantiateAsciidoctor() {
        if (gemPaths.size()) {
            asciidoctor = new AsciidoctorProxyImpl(delegate: loadClass(ASCIIDOCTOR_FACTORY_CLASSNAME).create(asGemPath()))
        } else {
            try {
                asciidoctor = new AsciidoctorProxyImpl(delegate: loadClass(ASCIIDOCTOR_FACTORY_CLASSNAME).create(null as String))
            } catch (Exception e) {
                // Asciidoctor < 1.5.1 can't handle a null gemPath, so fallback to default create() method
                asciidoctor = new AsciidoctorProxyImpl(delegate: loadClass(ASCIIDOCTOR_FACTORY_CLASSNAME).create())
            }
        }
    }

    private Set<String> activeBackends() {
        if (this.backends) {
            return this.backends
        } else if (backend) {
            return [backend]
        }
        [DEFAULT_BACKEND]
    }

    @SuppressWarnings('CatchException')
    @SuppressWarnings('DuplicateStringLiteral')
    private void processDocumentsAndResources(final String backend) {

<<<<<<< HEAD
    protected void processSourceDir(String backend, File file) {
        File destinationParentDir = outputDirFor(file, sourceDir.absolutePath, outputDir)
        if (file.name =~ ASCIIDOC_FILE_EXTENSION_PATTERN) {
            if (sourceDocuments) {
                if (sourceDocuments.files.find { it.canonicalPath == file.canonicalPath }) {
                    processSingleFile(backend, destinationParentDir, file)
=======
        try {
            sourceFileTree.files.each { File file ->
                if (file.name.startsWith('_')) {
                    throw new InvalidUserDataException('Source documents may not start with an underscore')
>>>>>>> 21263fb6
                }
                File destinationParentDir = owner.outputDirFor(file, sourceDir.absolutePath, outputDir, backend)
                processSingleFile(backend, destinationParentDir, file)
            }

            resourceCopyProxy.copy(outputBackendDir(outputDir, backend), resourceCopySpec)
            // TODO: Might have to copy specific per backend in a future update

        } catch (Exception e) {
            throw new GradleException('Error running Asciidoctor', e)
        }
    }

    protected void processSingleFile(String backend, File destinationParentDir, File file) {
        if (logDocuments) {
            logger.lifecycle("Converting $file")
        }
        asciidoctor.renderFile(file, mergedOptions(file,
            [
                project   : project,
                options   : options,
                attributes: attrs,
                baseDir   : !baseDir && !baseDirSetToNull ? file.parentFile : baseDir,
                projectDir: project.projectDir,
                rootDir   : project.rootDir,
                outputDir : destinationParentDir,
                backend   : backend]))
    }

    @SuppressWarnings('AbcMetric')
    private static Map<String, Object> mergedOptions(File file, Map params) {
        Map<String, Object> mergedOptions = [:]
        mergedOptions.putAll(params.options)
        mergedOptions.backend = params.backend
        mergedOptions.in_place = false
        mergedOptions.safe = resolveSafeModeLevel(mergedOptions.safe, 0i)
        mergedOptions.to_dir = params.outputDir.absolutePath
        if (params.baseDir) {
            mergedOptions.base_dir = params.baseDir.absolutePath
        }

        if (mergedOptions.to_file) {
            File toFile = new File(mergedOptions.to_file)
            mergedOptions.to_file = new File(mergedOptions.remove('to_dir'), toFile.name).absolutePath
        }

        Map attributes = [:]
        processMapAttributes(attributes, params.attributes)

        // Note: Directories passed as relative to work around issue #83
        // Asciidoctor cannot handle absolute paths in Windows properly
        attributes.projectdir = AsciidoctorUtils.getRelativePath(params.projectDir, file.parentFile)
        attributes.rootdir = AsciidoctorUtils.getRelativePath(params.rootDir, file.parentFile)

        // resolve these properties here as we want to catch both Map and String definitions parsed above
        attributes.'project-name' = attributes.'project-name' ?: params.project.name
        attributes.'project-group' = attributes.'project-group' ?: (params.project.group ?: '')
        attributes.'project-version' = attributes.'project-version' ?: (params.project.version ?: '')
        mergedOptions.attributes = attributes

        // Issue #14 force GString -> String as jruby will fail
        // to find an exact match when invoking Asciidoctor
        for (entry in mergedOptions) {
            if (entry.value instanceof CharSequence) {
                mergedOptions[entry.key] = entry.value.toString()
            }
        }

        mergedOptions
    }

    protected static void processMapAttributes(Map attributes, Map rawAttributes) {
        // copy all attributes in order to prevent changes down
        // the Asciidoctor chain that could cause serialization
        // problems with Gradle -> all inputs/outputs get serialized
        // for caching purposes; Ruby objects are non-serializable
        // Issue #14 force GString -> String as jruby will fail
        // to find an exact match when invoking Asciidoctor
        for (entry in rawAttributes) {
            if (entry.value == null || entry.value instanceof Boolean) {
                attributes[entry.key] = entry.value
            } else {
                attributes[entry.key] = entry.value.toString()
            }
        }
    }

    protected static void processCollectionAttributes(Map attributes, rawAttributes) {
        for (attr in rawAttributes) {
            if (attr instanceof CharSequence) {
                def (k, v) = attr.toString().split('=', 2) as List
                attributes.put(k, v != null ? v : '')
            } else {
                // QUESTION should we just coerce it to a String?
                throw new InvalidUserDataException("Unsupported type for attribute ${attr}: ${attr.getClass()}")
            }
        }
    }

    @SuppressWarnings('DuplicateStringLiteral')
    @SuppressWarnings('DuplicateNumberLiteral')
    private static Map coerceLegacyAttributeFormats(Object attributes) {
        Map transformedMap = [:]
        switch (attributes) {
            case Map:
                transformedMap = attributes
                break
            case CharSequence:
                attributes.replaceAll('([^\\\\]) ', '$1\0').replaceAll('\\\\ ', ' ').split('\0').collect {
                    def split = it.split('=')
                    if (split.size() < 2) {
                        throw new InvalidUserDataException("Unsupported format for attributes: ${attributes}")
                    }
                    transformedMap[split[0]] = split.drop(1).join('=')
                }
                break
            case Collection:
                processCollectionAttributes(transformedMap, attributes)
                break
            default:
                if (attributes.class.isArray()) {
                    processCollectionAttributes(transformedMap, attributes)
                } else {
                    throw new InvalidUserDataException("Unsupported type for attributes: ${attributes.class}")
                }
        }

        transformedMap
    }

    private static int resolveSafeModeLevel(Object safe, int defaultLevel) {
        if (safe == null) {
            defaultLevel
        } else if (safe.class.name == SAFE_MODE_CLASSNAME) {
            safe.level
        } else if (safe instanceof CharSequence) {
            try {
                Enum.valueOf(loadClass(SAFE_MODE_CLASSNAME), safe.toString().toUpperCase()).level
            } catch (IllegalArgumentException e) {
                defaultLevel
            }
        } else {
            safe.intValue()
        }
    }

    private static Class loadClass(String className) {
        cl.loadClass(className)
    }

    private void setupClassLoader() {
        if (classpath?.files) {
            def urls = classpath.files.collect { it.toURI().toURL() }
            cl = new URLClassLoader(urls as URL[], Thread.currentThread().contextClassLoader)
            Thread.currentThread().contextClassLoader = cl
        } else {
            cl = Thread.currentThread().contextClassLoader
        }
    }

    private void deprecated(final String method, final String alternative, final String msg = '') {
        logger.lifecycle "Asciidoctor: ${method} is deprecated and will be removed in a future version. " +
            "Use ${alternative} instead. ${msg}"
    }
}<|MERGE_RESOLUTION|>--- conflicted
+++ resolved
@@ -92,17 +92,10 @@
      * @deprecated Use {@code sources} instead
      */
     @Optional @InputFile File sourceDocumentName
-<<<<<<< HEAD
-    @Optional @InputDirectory File baseDir
-    @Optional @Input String gemPath
-    @InputDirectory File sourceDir
-    @OutputDirectory File outputDir
-=======
 
     /** Old way to define the backend to use
      * @deprecated USe {@code backends} instead
      */
->>>>>>> 21263fb6
     @Optional @Input String backend
 
     /**
@@ -111,9 +104,6 @@
      */
     List<Object> asciidoctorExtensions = []
 
-    private final List<Object> sourceDocumentNames = []
-    private FileCollection sourceDocuments
-
     AsciidoctorProxy asciidoctor
     ResourceCopyProxy resourceCopyProxy
     Configuration classpath
@@ -123,17 +113,6 @@
         outputDir = new File(project.buildDir, 'asciidoc')
     }
 
-<<<<<<< HEAD
-    @Optional
-    @InputFiles
-    FileCollection getSourceDocumentNames() { project.files(this.sourceDocumentNames) }
-
-    void setSourceDocumentNames(Object... src) { this.sourceDocumentNames.addAll(src as List) }
-
-    void setBaseDir(File baseDir) {
-        this.baseDir = baseDir
-        baseDirSetToNull = baseDir == null
-=======
     /** Returns all of the Asciidoctor options
      *
      */
@@ -159,7 +138,6 @@
             m.remove('attributes')
         }
         this.opts = m
->>>>>>> 21263fb6
     }
 
     /** Appends a new set of Asciidoctor options.
@@ -171,15 +149,6 @@
      * @param m Map with new options
      * @since 1.5.1
      */
-<<<<<<< HEAD
-    @SuppressWarnings('UnnecessaryGetter')
-    private void validateInputs() {
-        setupClassLoader()
-        for(backend in backends) {
-            if (!AsciidoctorBackend.isBuiltIn(backend)) {
-                logger.lifecycle("Passing through unknown backend: $backend")
-            }
-=======
     @SuppressWarnings('DuplicateStringLiteral')
     void options(Map m) {
         if (!m) return // null check
@@ -188,7 +157,6 @@
                 'Please use \'attributes\' method instead as current behaviour will be removed in future'
             attributes coerceLegacyAttributeFormats(m.attributes)
             m.remove('attributes')
->>>>>>> 21263fb6
         }
         this.opts += m
     }
@@ -459,24 +427,13 @@
             if (tmpFile.isAbsolute()) {
                 relPath = AsciidoctorUtils.getRelativePath(tmpFile.absoluteFile, base)
             } else {
-<<<<<<< HEAD
-                sourceDocuments = new SimpleFileCollection(sourceDocumentName)
-                validateSourceDocuments(sourceDocuments)
-=======
                 relPath = it
->>>>>>> 21263fb6
             }
             logger.debug "setSourceDocumentNames - Found ${it}, converted to ${relPath}"
             relPath
         }
-<<<<<<< HEAD
-        if (sourceDocumentNames) {
-            sourceDocuments = getSourceDocumentNames()
-            validateSourceDocuments(sourceDocuments)
-=======
         sources {
             setIncludes(patterns)
->>>>>>> 21263fb6
         }
     }
 
@@ -583,13 +540,6 @@
 
     @TaskAction
     void processAsciidocSources() {
-<<<<<<< HEAD
-        if(classpath == null) {
-            classpath = project.configurations.getByName(AsciidoctorPlugin.ASCIIDOCTOR)
-        }
-        validateInputs()
-        outputDir.mkdirs()
-=======
         if (sourceFileTree.files.size() == 0) {
             logger.lifecycle 'Asciidoc source file tree is empty. Nothing will be processed.'
             return
@@ -605,7 +555,6 @@
             Class asciidoctorExtensionsDslRegistry = loadClass('org.asciidoctor.groovydsl.AsciidoctorExtensions')
             asciidoctorExtensions.each { asciidoctorExtensionsDslRegistry.extensions(it) }
         }
->>>>>>> 21263fb6
 
         if (!asciidoctor) {
             instantiateAsciidoctor()
@@ -682,19 +631,10 @@
     @SuppressWarnings('DuplicateStringLiteral')
     private void processDocumentsAndResources(final String backend) {
 
-<<<<<<< HEAD
-    protected void processSourceDir(String backend, File file) {
-        File destinationParentDir = outputDirFor(file, sourceDir.absolutePath, outputDir)
-        if (file.name =~ ASCIIDOC_FILE_EXTENSION_PATTERN) {
-            if (sourceDocuments) {
-                if (sourceDocuments.files.find { it.canonicalPath == file.canonicalPath }) {
-                    processSingleFile(backend, destinationParentDir, file)
-=======
         try {
             sourceFileTree.files.each { File file ->
                 if (file.name.startsWith('_')) {
                     throw new InvalidUserDataException('Source documents may not start with an underscore')
->>>>>>> 21263fb6
                 }
                 File destinationParentDir = owner.outputDirFor(file, sourceDir.absolutePath, outputDir, backend)
                 processSingleFile(backend, destinationParentDir, file)
