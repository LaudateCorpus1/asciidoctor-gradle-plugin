/*
 * Copyright 2013-2014 the original author or authors.
 *
 * Licensed under the Apache License, Version 2.0 (the "License");
 * you may not use this file except in compliance with the License.
 * You may obtain a copy of the License at
 *
 *     http://www.apache.org/licenses/LICENSE-2.0
 *
 * Unless required by applicable law or agreed to in writing, software
 * distributed under the License is distributed on an "AS IS" BASIS,
 * WITHOUT WARRANTIES OR CONDITIONS OF ANY KIND, either express or implied.
 * See the License for the specific language governing permissions and
 * limitations under the License.
 */
package org.asciidoctor.gradle

import org.gradle.api.DefaultTask
import org.gradle.api.GradleException
import org.gradle.api.InvalidUserDataException
import org.gradle.api.artifacts.Configuration
import org.gradle.api.file.FileCollection
import org.gradle.api.internal.file.collections.SimpleFileCollection
import org.gradle.api.tasks.Input
import org.gradle.api.tasks.InputDirectory
import org.gradle.api.tasks.InputFile
import org.gradle.api.tasks.InputFiles
import org.gradle.api.tasks.Optional
import org.gradle.api.tasks.OutputDirectory
import org.gradle.api.tasks.TaskAction

/**
 * @author Noam Tenne
 * @author Andres Almiray
 * @author Tom Bujok
 * @author Lukasz Pielak
 * @author Dmitri Vyazelenko
 * @author Dan Allen
 * @author Rob Winch
 * @author Stefan Schlott
 * @author Stephan Classen
 * @author Marcus Fihlon
 */
class AsciidoctorTask extends DefaultTask {
    private static final boolean IS_WINDOWS = System.getProperty('os.name').contains('Windows')
    private static final String DOUBLE_BACKLASH = '\\\\'
    private static final String BACKLASH = '\\'
    private static final ASCIIDOC_FILE_EXTENSION_PATTERN = ~/.*\.a((sc(iidoc)?)|d(oc)?)$/
    private static final DOCINFO_FILE_PATTERN = ~/(.+\-)?docinfo(-footer)?\.[^.]+/
    private static final String SAFE_MODE_CLASSNAME = 'org.asciidoctor.SafeMode'

    private static final String DEFAULT_BACKEND = AsciidoctorBackend.HTML5.id
    private static final Closure<Boolean> EXCLUDE_DOCINFO_AND_FILES_STARTING_WITH_UNDERSCORE = { File file ->
        // skip files & directories that begin with an underscore and docinfo files
        !file.name.startsWith('_') && (file.directory || !(file.name ==~ DOCINFO_FILE_PATTERN))
    }
    public static final String ASCIIDOCTOR_FACTORY_CLASSNAME = 'org.asciidoctor.Asciidoctor$Factory'

    @Optional @InputFile File sourceDocumentName
    @Optional @InputFiles FileCollection sourceDocumentNames
    @Optional @InputDirectory File baseDir
    @Optional @Input String gemPath
    @InputDirectory File sourceDir
    @OutputDirectory File outputDir
    @Optional @Input String backend
    @Optional @Input Set<String> backends
    @Input Map options = [:]
    @Optional @Input Set<String> requires
    @Optional boolean logDocuments = false
    private boolean baseDirSetToNull

    AsciidoctorProxy asciidoctor
    Configuration classpath
    private static ClassLoader cl

    AsciidoctorTask() {
        sourceDir = project.file('src/asciidoc')
        outputDir = new File(project.buildDir, 'asciidoc')
    }

    void setBaseDir(File baseDir) {
        this.baseDir = baseDir
        baseDirSetToNull = baseDir == null
    }

    /**
     * Validates input values. If an input value is not valid an exception is thrown.
     */
    private void validateInputs() {
        setupClassLoader()
        for(backend in backends) {
            if (!AsciidoctorBackend.isBuiltIn(backend)) {
                logger.lifecycle("Passing through unknown backend: $backend")
            }
        }
        if (backend) {
            logger.warn('The `backend` property is deprecated and may not be supported in future versions. Please use the `backends` property instead.')
            if (backends) {
                logger.error('Both the `backend` and `backends` properties were specified. The `backend` property will be ignored.')
            } else if (!AsciidoctorBackend.isBuiltIn(backend)) {
                logger.lifecycle("Passing through unknown backend: $backend")
            }
        }
        if(sourceDocumentName) {
            logger.warn('The `sourceDocumentName` property is deprecated and may not be supported in future versions. Please use the `sourceDocumentNames` property instead.')
            if(sourceDocumentNames) {
                logger.error('Both the `sourceDocumentName` and `sourceDocumentNames` properties were specified. The `sourceDocumentName` property will be ignored.')
            } else {
                validateSourceDocuments(new SimpleFileCollection(sourceDocumentName))
            }
        }
        if (sourceDocumentNames) {
            validateSourceDocuments(sourceDocumentNames)
        }
    }

    private void validateSourceDocuments(FileCollection srcDocs) {
        srcDocs.files.findAll({it.isAbsolute()}).each {
            logger.warn("Entry '$it' of `sourceDocumentNames` should be specified relative to sourceDir ($sourceDir)")
        }
        Collection<File> allReachableFiles = []
        eachFileRecurse(sourceDir, EXCLUDE_DOCINFO_AND_FILES_STARTING_WITH_UNDERSCORE) { File file ->
            allReachableFiles.add(file)
        }
        srcDocs.files.each { File file ->
            if (! allReachableFiles.find {it.canonicalPath == file.canonicalPath}) {
                throw new GradleException("'$file' is not reachable from sourceDir ($sourceDir). " +
                        'all files given ins sourceDocumentNames must be located in the sourceDir ' +
                        'or a subfolder of sourceDir')
            }
        }
    }

    private static File outputDirFor(File source, String basePath, File outputDir) {
        String filePath = source.directory ? source.absolutePath : source.parentFile.absolutePath
        String relativeFilePath = normalizePath(filePath) - normalizePath(basePath)
        File destinationParentDir = new File("${outputDir}/${relativeFilePath}")
        if (!destinationParentDir.exists()) destinationParentDir.mkdirs()
        destinationParentDir
    }

    private static String normalizePath(String path) {
        if (IS_WINDOWS) {
            path = path.replace(DOUBLE_BACKLASH, BACKLASH)
            path = path.replace(BACKLASH, DOUBLE_BACKLASH)
        }
        path
    }

    @TaskAction
    void processAsciidocSources() {
        validateInputs()
        outputDir.mkdirs()

        if (!asciidoctor) {
            if (gemPath) {
<<<<<<< HEAD
                asciidoctor = (loadClass(ASCIIDOCTOR_FACTORY_CLASSNAME).create(gemPath) as AsciidoctorProxy)
            } else {
                asciidoctor = (loadClass(ASCIIDOCTOR_FACTORY_CLASSNAME).create() as AsciidoctorProxy)
=======
                asciidoctor = (loadClass('org.asciidoctor.Asciidoctor$Factory').create(gemPath) as AsciidoctorProxy)
            }
            else {
                try {
                    asciidoctor = (loadClass('org.asciidoctor.Asciidoctor$Factory').create(null as String) as AsciidoctorProxy)
                }
                // Asciidoctor < 1.5.1 can't handle a null gemPath, so fallback to default create() method
                catch (Exception e) {
                    asciidoctor = (loadClass('org.asciidoctor.Asciidoctor$Factory').create() as AsciidoctorProxy)
                }
>>>>>>> 8d70d93c
            }
        }

        if (requires) {
            for (require in requires) {
               // FIXME AsciidoctorJ should provide a public API for requiring paths in the Ruby runtime
               asciidoctor.proxyTarget.rubyRuntime.evalScriptlet(
                   'require \'' + require.replaceAll('[^A-Za-z0-9/\\\\.\\-]', '') + '\'')
            }
        }

        for (activeBackend in activeBackends()) {
            processDocumentsAndResources(activeBackend)
        }
    }

    private Set<String> activeBackends() {
        if (backends) {
            return backends
        } else if (backend) {
            return [backend]
        }
        [DEFAULT_BACKEND]
    }

    @SuppressWarnings('CatchException')
    private void processDocumentsAndResources(String backend) {
        try {
            eachFileRecurse(sourceDir, EXCLUDE_DOCINFO_AND_FILES_STARTING_WITH_UNDERSCORE) { File file ->
                processSourceDir(backend, file)
            }
        } catch (Exception e) {
            throw new GradleException('Error running Asciidoctor', e)
        }
    }

    protected void processSourceDir(String backend, File file) {
        File destinationParentDir = outputDirFor(file, sourceDir.absolutePath, outputDir)
        if (file.name =~ ASCIIDOC_FILE_EXTENSION_PATTERN) {
            if (sourceDocumentNames) {
                // sourceDocumentNames is defined and there's no match we stop
                // iow, we don't process sourceDocumentName if both are defined
                // as sourceDocumentNames takes precedence
                if (sourceDocumentNames.files.find { it.canonicalPath == file.canonicalPath }) {
                    processSingleFile(backend, destinationParentDir, file)
                }
                // check if single file was given
            } else if (!sourceDocumentName || file.canonicalPath == sourceDocumentName.canonicalPath) {
                processSingleFile(backend, destinationParentDir, file)
            }
        } else {
            File target = new File(destinationParentDir, file.name)
            target.withOutputStream { it << file.newInputStream() }
        }
    }

    protected void processSingleFile(String backend, File destinationParentDir, File file) {
        if (logDocuments) {
            logger.lifecycle("Converting $file")
        }
        asciidoctor.renderFile(file, mergedOptions(file,
                [
                        project: project,
                        options: options,
                        baseDir: !baseDir && !baseDirSetToNull ? file.parentFile : baseDir,
                        projectDir: project.projectDir,
                        rootDir: project.rootDir,
                        outputDir: destinationParentDir,
                        backend: backend ]))
    }

    private static void eachFileRecurse(File dir, Closure fileFilter, Closure fileProcessor) {
        dir.eachFile { File file ->
            if (fileFilter(file)) {
                if (file.directory) {
                    eachFileRecurse(file, fileFilter, fileProcessor)
                } else {
                    fileProcessor(file)
                }
            }
        }
    }

    @SuppressWarnings('AbcMetric')
    private static Map<String, Object> mergedOptions(File file, Map params) {
        Map<String, Object> mergedOptions = [:]
        mergedOptions.putAll(params.options)
        mergedOptions.backend = params.backend
        mergedOptions.in_place = false
        mergedOptions.safe = resolveSafeModeLevel(mergedOptions.safe, 0i)
        mergedOptions.to_dir = params.outputDir.absolutePath
        if (params.baseDir) {
            mergedOptions.base_dir = params.baseDir.absolutePath
        }

        if (mergedOptions.to_file) {
            File toFile = new File(mergedOptions.to_file)
            mergedOptions.to_file = new File(mergedOptions.remove('to_dir'), toFile.name).absolutePath
        }

        Map attributes = [:]
        def rawAttributes = mergedOptions.get('attributes', [:])
        if (rawAttributes instanceof Map) {
            processMapAttributes(attributes, rawAttributes)
        } else {
            if (rawAttributes instanceof CharSequence) {
                // replace non-escaped spaces with null character, then replace escaped spaces with space,
                // finally split on the null character
                rawAttributes = rawAttributes.replaceAll('([^\\\\]) ', '$1\0').replaceAll('\\\\ ', ' ').split('\0')
            }

            if (rawAttributes.getClass().isArray() || rawAttributes instanceof Collection) {
                processCollectionAttributes(attributes, rawAttributes)
            } else {
                // QUESTION should we just coerce it to a String?
                throw new InvalidUserDataException("Unsupported type for attributes: ${rawAttributes.class}")
            }
        }

        // Note: Directories passed as relative to work around issue #83
        // Asciidoctor cannot handle absolute paths in Windows properly
        attributes.projectdir = AsciidoctorUtils.getRelativePath(params.projectDir, file.parentFile)
        attributes.rootdir = AsciidoctorUtils.getRelativePath(params.rootDir, file.parentFile)

        // resolve these properties here as we want to catch both Map and String definitions parsed above
        attributes.'project-name' = attributes.'project-name' ?: params.project.name
        attributes.'project-group' = attributes.'project-group' ?: (params.project.group ?: '')
        attributes.'project-version' = attributes.'project-version' ?: (params.project.version ?: '')
        mergedOptions.attributes = attributes

        // Issue #14 force GString -> String as jruby will fail
        // to find an exact match when invoking Asciidoctor
        for (entry in mergedOptions) {
            if (entry.value instanceof CharSequence) {
                mergedOptions[entry.key] = entry.value.toString()
            }
        }

        mergedOptions
    }

    protected static void processMapAttributes(Map attributes, Map rawAttributes) {
        // copy all attributes in order to prevent changes down
        // the Asciidoctor chain that could cause serialization
        // problems with Gradle -> all inputs/outputs get serialized
        // for caching purposes; Ruby objects are non-serializable
        // Issue #14 force GString -> String as jruby will fail
        // to find an exact match when invoking Asciidoctor
        for (entry in rawAttributes) {
            if (entry.value == null || entry.value instanceof Boolean) {
                attributes[entry.key] = entry.value
            } else {
                attributes[entry.key] = entry.value.toString()
            }
        }
    }

    protected static void processCollectionAttributes(Map attributes, rawAttributes) {
        for(attr in rawAttributes) {
            if (attr instanceof CharSequence) {
                def (k, v) = attr.toString().split('=', 2) as List
                attributes.put(k, v != null ? v : '')
            } else {
                // QUESTION should we just coerce it to a String?
                throw new InvalidUserDataException("Unsupported type for attribute ${attr}: ${attr.getClass()}")
            }
        }
    }

    private static int resolveSafeModeLevel(Object safe, int defaultLevel) {
        if (safe == null) {
            defaultLevel
        } else if (safe.class.name == SAFE_MODE_CLASSNAME) {
            safe.level
        } else if (safe instanceof CharSequence) {
            try {
                Enum.valueOf(loadClass(SAFE_MODE_CLASSNAME), safe.toString().toUpperCase()).level
            } catch (IllegalArgumentException e) {
                defaultLevel
            }
        } else {
            safe.intValue()
        }
    }

    private static Class loadClass(String className) {
        cl.loadClass(className)
    }

    private void setupClassLoader() {
        if (classpath?.files) {
            def urls = classpath.files.collect { it.toURI().toURL() }
            cl = new URLClassLoader(urls as URL[], Thread.currentThread().contextClassLoader)
            Thread.currentThread().contextClassLoader = cl
        } else {
            cl = Thread.currentThread().contextClassLoader
        }
    }
}<|MERGE_RESOLUTION|>--- conflicted
+++ resolved
@@ -154,22 +154,14 @@
 
         if (!asciidoctor) {
             if (gemPath) {
-<<<<<<< HEAD
                 asciidoctor = (loadClass(ASCIIDOCTOR_FACTORY_CLASSNAME).create(gemPath) as AsciidoctorProxy)
             } else {
-                asciidoctor = (loadClass(ASCIIDOCTOR_FACTORY_CLASSNAME).create() as AsciidoctorProxy)
-=======
-                asciidoctor = (loadClass('org.asciidoctor.Asciidoctor$Factory').create(gemPath) as AsciidoctorProxy)
-            }
-            else {
                 try {
-                    asciidoctor = (loadClass('org.asciidoctor.Asciidoctor$Factory').create(null as String) as AsciidoctorProxy)
+                    asciidoctor = (loadClass(ASCIIDOCTOR_FACTORY_CLASSNAME).create(null as String) as AsciidoctorProxy)
+                } catch (Exception e) {
+                    // Asciidoctor < 1.5.1 can't handle a null gemPath, so fallback to default create() method
+                    asciidoctor = (loadClass(ASCIIDOCTOR_FACTORY_CLASSNAME).create() as AsciidoctorProxy)
                 }
-                // Asciidoctor < 1.5.1 can't handle a null gemPath, so fallback to default create() method
-                catch (Exception e) {
-                    asciidoctor = (loadClass('org.asciidoctor.Asciidoctor$Factory').create() as AsciidoctorProxy)
-                }
->>>>>>> 8d70d93c
             }
         }
 
