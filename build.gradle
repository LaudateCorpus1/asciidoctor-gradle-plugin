/*
 * Copyright 2013-2018 the original author or authors.
 *
 * Licensed under the Apache License, Version 2.0 (the "License");
 * you may not use this file except in compliance with the License.
 * You may obtain a copy of the License at
 *
 *      http://www.apache.org/licenses/LICENSE-2.0
 *
 * Unless required by applicable law or agreed to in writing, software
 * distributed under the License is distributed on an "AS IS" BASIS,
 * WITHOUT WARRANTIES OR CONDITIONS OF ANY KIND, either express or implied.
 * See the License for the specific language governing permissions and
 * limitations under the License.
 */

plugins {
    id 'com.gradle.build-scan' version '1.14'
    id 'com.jfrog.bintray' version '1.8.0' apply false
    id 'net.nemerosa.versioning' version '2.6.1' apply false
    id 'com.github.ben-manes.versions' version '0.17.0' apply false
    id 'com.gradle.plugin-publish' version '0.9.10' apply false
    id 'com.github.hierynomus.license' version '0.14.0' apply false
    id 'com.github.kt3k.coveralls' version '2.8.2' apply false
    id 'net.ossindex.audit' version '0.1.1' apply false
    id 'org.kordamp.jdeps' version '0.2.0' apply false
    id 'fi.linuxbox.download.worker' version '0.3' apply false
    id 'org.ysb33r.ivypot' version '0.8' apply false
    id 'org.ysb33r.os' version '0.9' apply false
    id 'org.ysb33r.cloudci' version '2.3' apply false
    id 'org.ysb33r.cloudci.appveyor.testreporter' version '2.3' apply false
<<<<<<< HEAD
    id 'org.ysb33r.gradletest' version '2.0-alpha-7' apply false
=======
    id 'org.ysb33r.gradletest' version '2.0-alpha-8' apply false
>>>>>>> 767d3cf2
}

import java.text.SimpleDateFormat

apply plugin: 'net.nemerosa.versioning'

ext {
    buildTimeAndDate = new Date()
    buildDate = new SimpleDateFormat('yyyy-MM-dd').format(buildTimeAndDate)
    buildTime = new SimpleDateFormat('HH:mm:ss.SSSZ').format(buildTimeAndDate)
    buildRevision = versioning.info.commit
    buildCreatedBy = "${System.properties['java.version']} (${System.properties['java.vendor']} ${System.properties['java.vm.version']})".toString()
}

allprojects {
    ext {
        offlineRepoRoot = file("${project(':testfixtures-offline-repo').buildDir}/repo")
        offlineRepoBinariesRoot = file("${offlineRepoRoot}/binaries")
        offlineRepoDescriptionFile = file("${offlineRepoRoot}/repositories.gradle")

        withoutIntegrationTests = [
            'asciidoctor-gradle-base',
            'kindlegen-gradle'
        ]

        withoutCompatibilityTests = [
            'asciidoctor-gradle-base',
            'kindlegen-gradle'
        ]
    }
}

subprojects {

    if( project.name != 'testfixtures-offline-repo') {
        apply plugin: 'groovy'
        apply plugin: 'idea'
        apply plugin: 'org.ysb33r.cloudci.appveyor.testreporter'

        if (!project.name.startsWith('testfixture')) {
            apply plugin: 'maven-publish'
            apply plugin: 'com.github.ben-manes.versions'
            apply plugin: 'net.ossindex.audit'
            apply plugin: 'org.kordamp.jdeps'

            if(project.name != 'asciidoctorj-gradle-base') {
                apply plugin: 'jacoco'
            }
         }

        apply from: "${rootProject.projectDir}/gradle/standard-repositories.gradle"
        apply from: "${rootProject.projectDir}/gradle/code-quality.gradle"

        if (!project.name.startsWith('testfixture')) {

            if ( !(project.name in withoutIntegrationTests ) ) {
                apply from: "${rootProject.projectDir}/gradle/integration-tests.gradle"
            }

            apply from: "${rootProject.projectDir}/gradle/credentials.gradle"
            apply from: "${rootProject.projectDir}/gradle/publishing.gradle"
            apply from: "${rootProject.projectDir}/gradle/gradle-plugin-dependencies.gradle"
            apply from: "${rootProject.projectDir}/gradle/gradle-plugin-documentation.gradle"

            if (project.name.startsWith('asciidoctor-gradle-jvm')) {
                apply from: "${rootProject.projectDir}/gradle/asciidoctorj-versions.gradle"
                apply from: "${rootProject.projectDir}/gradle/jruby-versions.gradle"
                apply from: "${rootProject.projectDir}/gradle/ci.gradle"
            }

            dependencyUpdates.resolutionStrategy = {
                componentSelection { rules ->
                    rules.all { selection ->
                        boolean rejected = ['beta', 'rc', 'cr', 'm'].any { qualifier ->
                            selection.candidate.version ==~ /(?i).*[.-]${qualifier}[.\d-]*/
                        }
                        if (rejected) {
                            selection.reject('Release candidate')
                        }
                    }
                }
            }

            audit {
                failOnError = false
            }

            if ( !(project.name in withoutCompatibilityTests ) ) {
                apply from: "${rootProject.projectDir}/gradle/compatibility-tests.gradle"
            }
        }

        compileGroovy {
            sourceCompatibility = project.sourceCompatibility
            targetCompatibility = project.targetCompatibility
        }


        project.tasks.withType(Test) {
            testLogging {
                afterSuite { desc, result ->
                    if (!desc.parent) {
                        println "Test results ${project.name}: ${result.resultType} (${result.testCount} tests, ${result.successfulTestCount} passed, ${result.failedTestCount} failed, ${result.skippedTestCount} skipped)"
                    }
                }
            }
        }
    }
}

apply from : 'gradle/coveralls.gradle'
<|MERGE_RESOLUTION|>--- conflicted
+++ resolved
@@ -29,11 +29,7 @@
     id 'org.ysb33r.os' version '0.9' apply false
     id 'org.ysb33r.cloudci' version '2.3' apply false
     id 'org.ysb33r.cloudci.appveyor.testreporter' version '2.3' apply false
-<<<<<<< HEAD
-    id 'org.ysb33r.gradletest' version '2.0-alpha-7' apply false
-=======
     id 'org.ysb33r.gradletest' version '2.0-alpha-8' apply false
->>>>>>> 767d3cf2
 }
 
 import java.text.SimpleDateFormat
