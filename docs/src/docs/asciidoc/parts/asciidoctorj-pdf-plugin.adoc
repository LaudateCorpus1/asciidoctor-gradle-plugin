:AsciidoctorPdfTask-url: {groovydoc-jvm}/AsciidoctorPdfTask.html
[[asciidoctorj-pdf-plugin,AsciidoctorJ PDF plugin]]
== The AsciidoctorPdf Plugin

[source,groovy,role="primary"]
[subs=attributes+]
.build.gradle
----
plugins {
    id 'org.asciidoctor.jvm.pdf' version '{revnumber}'
}
----
<<<<<<< HEAD

[source,kotlin,role="secondary"]
[subs=attributes+]
.build.gradle.kts
----
plugins {
    id("org.asciidoctor.jvm.pdf") version "{revnumber}"
}
----
=======
>>>>>>> ca89250e

[source,kotlin,role="secondary"]
[subs=attributes+]
.build.gradle.kts
----
plugins {
    id("org.asciidoctor.jvm.pdf") version "{revnumber}"
}
----

When applying `org.asciidoctor.jvm.pdf` it creates a single task of type `org.asciidoctor.gradle.jvm.pdf.AsciidoctorPdfTask` an extension called `pdfThemes`.

The default task is named `asciidoctorPdf` and is configured to:

* Output source to "${buildDir}/docs/asciidocPdf"
* Not to copy any resources to the output directory
* It will set also a default version for `asciidoctorj-pdf` artifact. To override set `asciidoctorj.pdfVersion` or `asciidoctorPdf.asciidoctorj.pdfVersion`.

The `AsciidoctorPdfTask` task type has the following additional methods:

[horizontal]
fontsDir:: Directory for custom PDF fonts.
  Specify a directory in any form acceptable to `project.file`. Using this instead of directly setting the `pdf-fontsdir` attribute means that Gradle will be able to check out of date status dependent on the content of this folder.
theme:: Name of the theme to use.
  Optional. When specifying a theme name it must match one registered via `pdfThemes`.

The `pdfThemes` extension allows for themes to be registered from local copies or downloaded from GitHub or GitLab and has been inspired by earlier work of Florian Wilhelm (@fwilhe).

.Registering a local theme
[source,groovy]
----
pdfThemes {
    local 'basic', { // <1>
        styleDir = file('themes/basic') // <2>
        styleName = 'very-basic' // <3>
    }
}
----
<1> Local themes are registered using the `local` keyword and must be provided with a name
<2> Directory for finding the theme. Specify a directory in any form acceptable to `project.file`.
<3> Optional setting of the style name. If this is not set, the theme name provided previously will be used.

.Registering a GitHub or GitLab theme
[source,groovy]
----
pdfThemes {
    github 'basic', { // <1>
        organisation = 'fwilhe2' // <2>
        repository = 'corporate-theme' // <3>
        relativePath = 'resources/themes' // <4>

        branch = 'master' // <5>
        tag = '1.0.1' // <6>
        commit = '4910271e8c3964b60e186a62f3e4339ed0752714' // <7>
    }
}
----
<1> Specify a GitHub repository which contains one or more themes. (For GitLab replace `github` with `gitlab`).
<2> GitHub/GitLab Organisation (or user).
<3> Name of repository containing the theme(s).
<4> Relative path inside the repository to where the theme is located. If not speciified the theme is assumed to be in the root of the repository.
<5> Specify the branch
<6> Instead of a branch a tag can be used.
<7> Instead of a branch or a tag, a very specific commit can be used.

If a repository contains more than one theme, then the block will need to be repeated for each theme and the `name` and `relativePath` adjusted accordingly. Gradle will however, only downlaod the repository once.

Kotlin users can use equivalent `Action`-based configurations.
<|MERGE_RESOLUTION|>--- conflicted
+++ resolved
@@ -10,18 +10,6 @@
     id 'org.asciidoctor.jvm.pdf' version '{revnumber}'
 }
 ----
-<<<<<<< HEAD
-
-[source,kotlin,role="secondary"]
-[subs=attributes+]
-.build.gradle.kts
-----
-plugins {
-    id("org.asciidoctor.jvm.pdf") version "{revnumber}"
-}
-----
-=======
->>>>>>> ca89250e
 
 [source,kotlin,role="secondary"]
 [subs=attributes+]
