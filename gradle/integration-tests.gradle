--- conflicted
+++ resolved
@@ -13,13 +13,8 @@
     group = "verification"
 
     mustRunAfter "test"
-<<<<<<< HEAD
-    inputs.dir sourceSets.main.output.classesDirs
-    inputs.dir sourceSets.main.output.resourcesDir
-=======
     inputs.files sourceSets.main.output.classesDirs
     inputs.files sourceSets.main.output.resourcesDir
->>>>>>> c44cc87d
 
     testClassesDirs = sourceSets.intTest.output.classesDirs
     classpath = sourceSets.intTest.runtimeClasspath
@@ -28,16 +23,6 @@
     systemProperties OFFLINE_REPO: offlineRepoRoot.absolutePath
 }
 
-<<<<<<< HEAD
-idea {
-    module {
-        testSourceDirs += sourceSets.intTest.allSource.srcDirs
-        scopes.TEST.plus += [ configurations.intTestRuntime ]
-    }
-}
-
-check.dependsOn intTest
-=======
 check {
     dependsOn intTest
 }
@@ -53,5 +38,4 @@
     gradlePlugin {
         testSourceSets sourceSets.intTest
     }
-}
->>>>>>> c44cc87d
+}